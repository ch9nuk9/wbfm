--- conflicted
+++ resolved
@@ -3,11 +3,7 @@
 from pathlib import Path
 
 
-<<<<<<< HEAD
-def get_output_fnames(video_path, num_frames, output_folder):
-=======
 def get_output_fnames(video_path, output_folder, mask_fname, metadata_fname):
->>>>>>> 74f6fe26
     if output_folder is None:
         output_folder = osp.split(video_path)[0]
         subfolder = datetime.now().strftime("%Y_%m_%d-%I_%M_%p")
