import numpy as np
from natsort import natsorted
import os

<<<<<<< HEAD
def calc_all_overlaps(all_2d_masks,
                      verbose=1):
=======


def calc_all_overlaps(all_2d_masks,
                      verbose=0):
>>>>>>> 210d2a17
    """
    Get the "tube" of a neuron through z slices via most overlapping pixels

    Parameters
    ----------
    all_2d_masks : list
        List of all masks across z

    See also: calc_best_overlap
    """
    num_slices = len(all_2d_masks)

	# Final output matrix: one big mask
    # Syntax: ZXY
    sz = (num_slices, ) + all_2d_masks[0].shape
    full_3d_mask = np.zeros(sz)

    # Initial neuron and mask
	global_current_neuron = 1

	# Loop over slices to start (2d masks)
    for i_slice in range(num_slices-1):
		this_mask_all_neurons = all_2d_masks[i_slice]

		all_neurons_this_mask = np.unique(this_mask)
		if verbose >= 1:
			print(f"Found {len(all_neurons_this_mask)} neurons on slice {i_slice}")
		# Pick a neuron, and finalize it by looping over ALL later slices
		for this_neuron in all_neurons_this_mask:
			# Get the initial mask, which will be propagated across slices
			this_mask_binary = (this_mask_all_neurons==this_neuron)
			for i_next_slice in range(i_slice+1, num_slices):
				next_mask_all_neurons = all_2d_masks[i_next_slice]

				len_of_current_neuron = i_next_slice - i_slice + 1

				# Get best overlap between the current mask and the next slice
				# TODO: FIX THIS FUNCTION OUTPUT
		        this_overlap, next_mask_binary = calc_best_overlap(
					this_mask_binary,
					next_mask_all_neurons
				)

				# If good enough, save in the master 3d mask
				min_overlap = calc_min_overlap()
				if this_overlap > min_overlap:
					full_3d_mask[next_mask_binary] = global_current_neuron
					# TODO: ZERO OUT THIS NEURON
					this_mask_binary = next_mask_binary
				else:
					# If no overlap, start the next neuron
					global_current_neuron += 1
					if verbose >= 1:
						print(f"Finished neuron {global_current_neuron}")
						print(f"Includes {len_of_current_neuron} slices")
					break

	        # get all neuron IDs and best overlaps of a given neuron mask across all other masks
	        # all_neurons[i], all_overlaps[i], this_mask = calc_best_overlap(prev_mask, this_mask)
	        # min_overlap = calc_min_overlap()
	        # if all_overlaps[i] <= min_overlap:
	        #     # Start a new neuron
	        #     break
        # all_masks.append(this_mask)

    return full_3d_mask



def calc_best_overlap(mask_s0, # Only one mask
                      masks_s1,
                      verbose=1):
    """
    Calculates the best overlap between an initial mask and all subsequent masks
        Note: calculates pairwise for adjacent time points

    Parameters
    ----------
    mask_s0 : array_like
        Mask of the original neuron
    masks_s1 : list
        Masks of all neurons detected in the next frame

    """
    best_overlap = 0
    best_ind = None
    best_mask = np.zeros_like(masks_s1)
    all_vals = np.unique(masks_s1)
    for i,val in enumerate(all_vals):
        if val == 0:
            continue
        this_neuron_mask = masks_s1==val
        overlap = np.count_nonzero(mask_s0*this_neuron_mask)
        if overlap > best_overlap:
            best_overlap = overlap
            best_ind = i
            best_mask = this_neuron_mask
    if verbose >= 2:
        print(f'Best Neuron: {best_ind}, overlap between {best_overlap} and original')
    return best_ind, best_overlap, best_mask


def calc_min_overlap():
    """
    TODO: make this a function of track length?
    """
    return 0.0


def convert_to_3d(files_path: str):
    """
    Converts all 2d numpy arrays within a folder to a 3d array. Throws error if not a dir or no npy files within.

    Parameters
    ----------
    files_path : str
        path of directory containing .npy arrays of masks

    Returns
    -------
    masks_3d : 3d numpy array
        a 3d array of the concatenated masks from a segmentation algorithm (e.g. stardist)

    """
    # check, if input str is a valid directory
    if not os.path.isdir(files_path):
        print(f'convert to 3d: {files_path} is no directory!')
        return False

    # check, if folder contains npy files and if, find all npy files
    files_list = [os.path.join(files_path, x.name) for x in os.scandir(files_path) if x.name.endswith('.npy')]

    if not files_list:
        print(f'There are no .npy files in {files_path}')
        return False
    files_list = natsorted(files_list)

    # iterate over files, load the mask and concatenate them into a 3D array
    # initialize output array (ZXY): size = (#files, file.shape)
    slice_for_size = np.load(files_list[0])
    size_3d = (len(files_list), ) + (slice_for_size.shape)      # tuple addition
    masks_3d = np.zeros(size_3d, dtype=np.int8)

    # print(f'masks_3d size: {masks_3d.shape}')

    for i, file in enumerate(files_list):
        slice = np.load(file)
        masks_3d[i] = slice     # appending this way instead of np.dstack or concatenate (need a 3d-array as seed)

    return masks_3d<|MERGE_RESOLUTION|>--- conflicted
+++ resolved
@@ -2,15 +2,8 @@
 from natsort import natsorted
 import os
 
-<<<<<<< HEAD
-def calc_all_overlaps(all_2d_masks,
-                      verbose=1):
-=======
-
-
 def calc_all_overlaps(all_2d_masks,
                       verbose=0):
->>>>>>> 210d2a17
     """
     Get the "tube" of a neuron through z slices via most overlapping pixels
 
