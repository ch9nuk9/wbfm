--- conflicted
+++ resolved
@@ -2,12 +2,7 @@
 from multiprocessing import Manager
 
 import stardist.models
-<<<<<<< HEAD
-=======
-import tifffile
 from DLC_for_WBFM.utils.projects.utils_filepaths import config_file_with_project_context
-
->>>>>>> a4fff361
 import segmentation.util.utils_postprocessing as post
 import numpy as np
 from tqdm import tqdm
@@ -27,11 +22,7 @@
 
 
 def segment_video_using_config_3d(segment_cfg: config_file_with_project_context,
-<<<<<<< HEAD
                                   project_cfg: modular_project_config,
-=======
-                                  project_cfg: dict,
->>>>>>> a4fff361
                                   continue_from_frame: int =None) -> None:
     """
 
@@ -71,11 +62,7 @@
         continue_from_frame += 1
         print(f"Continuing from frame {continue_from_frame}")
 
-<<<<<<< HEAD
-    _segment_full_video_3d(segment_cfg, frame_list, mask_fname, num_frames, verbose, video_dat,
-=======
     _segment_full_video_3d(frame_list, mask_fname, num_frames, verbose, video_dat,
->>>>>>> a4fff361
                            segmentation_options, continue_from_frame)
 
     if segment_cfg.config.get('self_path', None) is not None:
@@ -150,27 +137,10 @@
                 future.result()
                 pbar.update(1)
 
-<<<<<<< HEAD
-    if _config.get('self_path', None) is not None:
-        edit_config(_config['self_path'], _config)
     if verbose >= 1:
         print(f'Done with segmentation pipeline! Mask data saved at {mask_fname}')
 
-def _unpack_config_file(segment_cfg, project_cfg):
-    # Initializing variables
-    start_volume = project_cfg.config['dataset_params']['start_volume']
-    num_frames = project_cfg.config['dataset_params']['num_frames']
-    if project_cfg.config['DEBUG']:
-        num_frames = 1
-    num_slices = project_cfg.config['dataset_params']['num_slices']
-    frame_list = list(range(start_volume, start_volume + num_frames))
-    video_path = segment_cfg.config['video_path']
-    mask_fname, metadata_fname = get_output_fnames(video_path, segment_cfg.config['output_folder'], num_frames)
-    # Save settings
-    segment_cfg.config['output_masks'] = mask_fname
-    segment_cfg.config['output_metadata'] = metadata_fname
-    verbose = project_cfg.config['verbose']
-=======
+
 def _unpack_config_file(segment_cfg, project_cfg):
     cfg = project_cfg.config
     # Initializing variables
@@ -185,7 +155,6 @@
     segment_cfg.config['output_masks'] = mask_fname
     segment_cfg.config['output_metadata'] = metadata_fname
     verbose = cfg['verbose']
->>>>>>> a4fff361
     stardist_model_name = segment_cfg.config['segmentation_params']['stardist_model_name']
     zero_out_borders = segment_cfg.config['segmentation_params']['zero_out_borders']
     return frame_list, mask_fname, metadata_fname, num_frames, num_slices, stardist_model_name, verbose, video_path, zero_out_borders
@@ -196,11 +165,7 @@
 ##
 
 def segment_video_using_config_2d(segment_cfg: config_file_with_project_context,
-<<<<<<< HEAD
                                   project_cfg: modular_project_config,
-=======
-                                  project_cfg: dict,
->>>>>>> a4fff361
                                   continue_from_frame: int =None) -> None:
     """
     Full pipeline based on only a config file
@@ -239,11 +204,7 @@
         continue_from_frame += 1
         print(f"Continuing from frame {continue_from_frame}")
 
-<<<<<<< HEAD
-    _segment_full_video_2d(segment_cfg, frame_list, mask_fname, num_frames, verbose, video_dat,
-=======
     _segment_full_video_2d(frame_list, mask_fname, num_frames, verbose, video_dat,
->>>>>>> a4fff361
                            segmentation_options, continue_from_frame)
 
     if segment_cfg.config.get('self_path', None) is not None:
@@ -254,7 +215,6 @@
     # Same 2d and 3d
     calc_metadata_full_video(frame_list, masks_zarr, video_dat, metadata_fname)
 
-<<<<<<< HEAD
 
 def initialize_stardist_model(stardist_model_name, verbose):
     sd_model = get_stardist_model(stardist_model_name, verbose=verbose - 1)
@@ -265,12 +225,7 @@
     return sd_model
 
 
-def _segment_full_video_2d(segment_cfg: config_file_with_project_context,
-                           frame_list: list, mask_fname: str, num_frames: int, verbose: int,
-=======
-
 def _segment_full_video_2d(frame_list: list, mask_fname: str, num_frames: int, verbose: int,
->>>>>>> a4fff361
                            video_dat: zarr.Array,
                            opt: dict, continue_from_frame: int) -> None:
 
@@ -291,13 +246,6 @@
                 future.result()
                 pbar.update(1)
 
-<<<<<<< HEAD
-    segment_cfg.update_on_disk()
-    if verbose >= 1:
-        print(f'Done with segmentation pipeline! Mask data saved at {mask_fname}')
-
-=======
->>>>>>> a4fff361
 
 def _do_first_volume2d(frame_list: list, mask_fname: str, num_frames: int, num_slices: int,
                        sd_model: stardist.models.StarDist3D, verbose: int, video_dat: zarr.Array,
