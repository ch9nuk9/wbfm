import threading
from multiprocessing import Manager

import skimage
import stardist.models
<<<<<<< HEAD
from DLC_for_WBFM.utils.projects.utils_filepaths import config_file_with_project_context
=======
from DLC_for_WBFM.utils.preprocessing.bounding_boxes import bbox2ind

>>>>>>> 3a58c99e
import segmentation.util.utils_postprocessing as post
import numpy as np
from tqdm import tqdm
import pickle
# preprocessing
from DLC_for_WBFM.utils.video_and_data_conversion.import_video_as_array import get_single_volume
from DLC_for_WBFM.utils.projects.utils_filepaths import modular_project_config, synchronize_segment_config, config_file_with_project_context
from DLC_for_WBFM.utils.preprocessing.utils_tif import perform_preprocessing
from DLC_for_WBFM.utils.projects.utils_project import edit_config
# metadata
from segmentation.util.utils_metadata import get_metadata_dictionary
from segmentation.util.utils_paths import get_output_fnames
import zarr
from segmentation.util.utils_model import segment_with_stardist_2d, segment_with_stardist_3d
from segmentation.util.utils_model import get_stardist_model
import concurrent.futures


def segment_video_using_config_3d(segment_cfg: config_file_with_project_context,
                                  project_cfg: modular_project_config,
                                  continue_from_frame: int =None,
                                  DEBUG: bool = False) -> None:
    """

    Parameters
    ----------
    _config - dict
        Parameters as loaded from a .yaml file. See segment3d.py for documentation
    continue_from_frame - int or None
        For example, if the segmentation crashed, then continue from this frame instead of starting anew

    Returns
    -------
    Saves masks and metadata in the project subfolder 1-segmentation

    """

    frame_list, mask_fname, metadata_fname, num_frames, stardist_model_name, verbose, video_path, _, all_bounding_boxes = _unpack_config_file(
        segment_cfg, project_cfg, DEBUG)

    # Open the file
    if not video_path.endswith('.zarr'):
        raise ValueError("Non-zarr usage has been deprecated")
    video_dat = zarr.open(video_path)

    sd_model = initialize_stardist_model(stardist_model_name, verbose)
    # Do first volume outside the parallelization loop to initialize keras and zarr
    masks_zarr = _do_first_volume3d(frame_list, mask_fname, num_frames,
                                    sd_model, verbose, video_dat, continue_from_frame)
    # Main function
    segmentation_options = {'masks_zarr': masks_zarr,
                            'sd_model': sd_model, 'verbose': verbose}

    # Will always be at least continuing after the first frame
    if continue_from_frame is None:
        continue_from_frame = 1
    else:
        continue_from_frame += 1
        print(f"Continuing from frame {continue_from_frame}")

    _segment_full_video_3d(frame_list, mask_fname, num_frames, verbose, video_dat,
                           segmentation_options, continue_from_frame)

    if segment_cfg.config.get('self_path', None) is not None:
        segment_cfg.update_on_disk()
    if verbose >= 1:
        print(f'Done with segmentation pipeline! Mask data saved at {mask_fname}')

    calc_metadata_full_video(frame_list, masks_zarr, video_dat, metadata_fname)


def calc_metadata_full_video(frame_list: list, masks_zarr: zarr.Array, video_dat: zarr.Array,
                             metadata_fname: str) -> None:
    """
    Calculates metadata once segmentation is finished

    Parameters
    ----------
    frame_list
    masks_zarr
    video_dat
    metadata_fname
    """
    metadata = dict()

    # Loop again in order to calculate metadata and possibly postprocess
    # with tifffile.TiffFile(video_path) as video_stream:
    #     for i_rel, i_abs in tqdm(enumerate(frame_list), total=len(frame_list)):
    #         masks = masks_zarr[i_rel, :, :, :]
    #         # TODO: Use a disk-saved preprocessing artifact instead of recalculating
    #         volume = _get_and_prepare_volume(i_abs, num_slices, preprocessing_settings, video_path=video_stream)
    #
    #         metadata[i_abs] = get_metadata_dictionary(masks, volume)

    with tqdm(total=len(frame_list)) as pbar:
        def parallel_func(i_both):
            i_out, i_vol = i_both
            masks = masks_zarr[i_out, :, :, :]
            volume = video_dat[i_vol, ...]
            metadata[i_vol] = get_metadata_dictionary(masks, volume)

        with concurrent.futures.ThreadPoolExecutor(max_workers=32) as executor:
            futures = {executor.submit(parallel_func, i): i for i in enumerate(frame_list)}
            for future in concurrent.futures.as_completed(futures):
                future.result()
                pbar.update(1)

    # saving metadata and settings
    with open(metadata_fname, 'wb') as meta_save:
        pickle.dump(metadata, meta_save)


def _segment_full_video_3d(frame_list: list, mask_fname: str, num_frames: int, verbose: int,
                           video_dat: zarr.Array,
                           opt: dict, continue_from_frame: int) -> None:
    # with tifffile.TiffFile(video_path) as video_stream:
    #     for i_rel, i_abs in tqdm(enumerate(frame_list[1:]), total=len(frame_list) - 1):
    #         segment_and_save3d(i_rel + 1, i_abs, **opt, video_path=video_stream)
    # Parallel version: threading
    keras_lock = threading.Lock()
    read_lock = threading.Lock()
    opt['keras_lock'] = keras_lock
    opt['read_lock'] = read_lock

    with tqdm(total=num_frames - continue_from_frame) as pbar:
        def parallel_func(i_both):
            i_out, i_vol = i_both
            segment_and_save3d(i_out + continue_from_frame, i_vol, video_dat=video_dat, **opt)

        with concurrent.futures.ThreadPoolExecutor(max_workers=16) as executor:
            futures = {executor.submit(parallel_func, i): i for i in enumerate(frame_list[continue_from_frame:])}
            for future in concurrent.futures.as_completed(futures):
                future.result()
                pbar.update(1)

<<<<<<< HEAD
    if verbose >= 1:
        print(f'Done with segmentation pipeline! Mask data saved at {mask_fname}')


def _unpack_config_file(segment_cfg, project_cfg):
    cfg = project_cfg.config
    # Initializing variables
    start_volume = cfg['dataset_params']['start_volume']
    num_frames = cfg['dataset_params']['num_frames']
    num_slices = cfg['dataset_params']['num_slices']
=======
    if _config.config.get('self_path', None) is not None:
        edit_config(_config.config['self_path'], _config.config)
    if verbose >= 1:
        print(f'Done with segmentation pipeline! Mask data saved at {mask_fname}')

def _unpack_config_file(segment_cfg, project_cfg, DEBUG):
    # Initializing variables
    start_volume = project_cfg.config['dataset_params']['start_volume']
    num_frames = project_cfg.config['dataset_params']['num_frames']
    if DEBUG:
        num_frames = 1
>>>>>>> 3a58c99e
    frame_list = list(range(start_volume, start_volume + num_frames))
    video_path = segment_cfg.config['video_path']
    output_folder = segment_cfg.resolve_relative_path('output_folder')
    mask_fname, metadata_fname = get_output_fnames(video_path, num_frames, output_folder=output_folder)
    # Save settings
    segment_cfg.config['output_masks'] = mask_fname
    segment_cfg.config['output_metadata'] = metadata_fname
    verbose = cfg['verbose']
    stardist_model_name = segment_cfg.config['segmentation_params']['stardist_model_name']
    zero_out_borders = segment_cfg.config['segmentation_params']['zero_out_borders']
    # Preprocessing information
    bbox_fname = segment_cfg.config.get('bbox_fname', None)
    if bbox_fname is not None:
        with open(bbox_fname, 'rb') as f:
            all_bounding_boxes = pickle.load(f)
    else:
        all_bounding_boxes = None
    return frame_list, mask_fname, metadata_fname, num_frames, stardist_model_name, verbose, video_path, zero_out_borders, all_bounding_boxes


##
## 2d pipeline (stitch to get 3d)
##

def segment_video_using_config_2d(segment_cfg: config_file_with_project_context,
                                  project_cfg: modular_project_config,
                                  continue_from_frame: int =None,
                                  DEBUG: bool = False) -> None:
    """
    Full pipeline based on only a config file

    See segment2d.py for parameter documentation
    """
<<<<<<< HEAD
    

    frame_list, mask_fname, metadata_fname, num_frames, num_slices, stardist_model_name, verbose, video_path, zero_out_borders = _unpack_config_file(
        segment_cfg, project_cfg)
    opt_postprocessing = segment_cfg.config['postprocessing_params']  # Unique to 2d
=======

    frame_list, mask_fname, metadata_fname, num_frames, stardist_model_name, verbose, video_path, zero_out_borders, all_bounding_boxes = _unpack_config_file(
        segment_cfg, project_cfg, DEBUG)
>>>>>>> 3a58c99e

    # Open the file
    if not video_path.endswith('.zarr'):
        raise ValueError("Non-zarr usage has been deprecated")
    video_dat = zarr.open(video_path)

    sd_model = initialize_stardist_model(stardist_model_name, verbose)
    # Do first volume outside the parallelization loop to initialize keras and zarr
    if verbose > 1:
        print("Postprocessing settings: ")
        print(opt_postprocessing)
    masks_zarr = _do_first_volume2d(frame_list, mask_fname, num_frames,
                                    sd_model, verbose, video_dat, zero_out_borders,
                                    all_bounding_boxes,
                                    continue_from_frame, opt_postprocessing)

    # Main function
    segmentation_options = {'masks_zarr': masks_zarr, 'opt_postprocessing': opt_postprocessing,
                            'sd_model': sd_model, 'verbose': verbose, 'zero_out_borders': zero_out_borders,
                            'all_bounding_boxes': all_bounding_boxes}

    # Will always be at least continuing after the first frame
    if continue_from_frame is None:
        continue_from_frame = 1
    else:
        continue_from_frame += 1
        print(f"Continuing from frame {continue_from_frame}")

    _segment_full_video_2d(frame_list, mask_fname, num_frames, verbose, video_dat,
                           segmentation_options, continue_from_frame)

    if segment_cfg.config.get('self_path', None) is not None:
        segment_cfg.update_on_disk()
    if verbose >= 1:
        print(f'Done with segmentation pipeline! Mask data saved at {mask_fname}')

    # Same 2d and 3d
    calc_metadata_full_video(frame_list, masks_zarr, video_dat, metadata_fname)


def initialize_stardist_model(stardist_model_name, verbose):
    sd_model = get_stardist_model(stardist_model_name, verbose=verbose - 1)
    # Not fully working for multithreaded scenario
    # Discussion about finalizing: https://stackoverflow.com/questions/40850089/is-keras-thread-safe/43393252#43393252
    # Dicussion about making the predict function: https://github.com/jaromiru/AI-blog/issues/2
    sd_model.keras_model.make_predict_function()
    return sd_model


def _segment_full_video_2d(frame_list: list, mask_fname: str, num_frames: int, verbose: int,
                           video_dat: zarr.Array,
                           opt: dict, continue_from_frame: int) -> None:

    # Parallel version: threading
    keras_lock = threading.Lock()
    read_lock = threading.Lock()
    opt['keras_lock'] = keras_lock
    opt['read_lock'] = read_lock

    with tqdm(total=num_frames - continue_from_frame) as pbar:
        def parallel_func(i_both):
            i_out, i_vol = i_both
            segment_and_save2d(i_out + continue_from_frame, i_vol, video_dat=video_dat, **opt)

        with concurrent.futures.ThreadPoolExecutor(max_workers=16) as executor:
            futures = {executor.submit(parallel_func, i): i for i in enumerate(frame_list[continue_from_frame:])}
            for future in concurrent.futures.as_completed(futures):
                future.result()
                pbar.update(1)


def _do_first_volume2d(frame_list: list, mask_fname: str, num_frames: int,
                       sd_model: stardist.models.StarDist3D, verbose: int, video_dat: zarr.Array,
                       zero_out_borders: bool,
                       all_bounding_boxes: list = None,
                       continue_from_frame: int = None, opt_postprocessing: dict = None) -> zarr.Array:
    # Do first loop to initialize the zarr data
    if continue_from_frame is None:
        i = 0
        mode = 'w-'
    else:
        i = continue_from_frame
        # Old file MUST exist in this case
        mode = 'r+'
    i_volume = frame_list[i]
    volume = get_volume_using_bbox(all_bounding_boxes, i_volume, video_dat)

    final_masks = segment_with_stardist_2d(volume, sd_model, zero_out_borders, verbose=verbose - 1)
    _, num_slices, x_sz, y_sz = video_dat.shape
    masks_zarr = _create_or_continue_zarr(mask_fname, num_frames, num_slices, x_sz, y_sz, mode=mode)
    final_masks = perform_post_processing_2d(final_masks,
                                             volume,
                                             **opt_postprocessing,
                                             verbose=verbose - 1)
    save_volume_using_bbox(all_bounding_boxes, final_masks, i, i_volume, masks_zarr)
    return masks_zarr


def get_volume_using_bbox(all_bounding_boxes, i_volume, video_dat):
    if all_bounding_boxes is None:
        volume = video_dat[i_volume, ...]
    else:
        bbox = all_bounding_boxes[i_volume]
        volume = video_dat[i_volume, :, bbox[0]:bbox[2], bbox[1]:bbox[3]]
    return volume


def _do_first_volume3d(frame_list: list, mask_fname: str, num_frames: int,
                       sd_model: stardist.models.StarDist3D, verbose: int, video_dat: zarr.Array,
                       continue_from_frame: int = None) -> zarr.Array:
    # Do first loop to initialize the zarr data
    if continue_from_frame is None:
        i = 0
        mode = 'w-'
    else:
        i = continue_from_frame
        # Old file MUST exist in this case
        mode = 'r+'
    i_volume = frame_list[i]
    volume = video_dat[i_volume, ...]
    final_masks = segment_with_stardist_3d(volume, sd_model, verbose=verbose - 1)
    _, num_slices, x_sz, y_sz = video_dat.shape
    masks_zarr = _create_or_continue_zarr(mask_fname, num_frames, num_slices, x_sz, y_sz, mode=mode)
    # Add masks to zarr file; automatically saves
    masks_zarr[i, :, :, :] = final_masks
    return masks_zarr


def _create_or_continue_zarr(mask_fname, num_frames, num_slices, x_sz, y_sz, mode='w-'):
    """Creates a new zarr file of the correct file, or, if it already exists, check for a stopping point"""
    sz = (num_frames, num_slices, x_sz, y_sz)
    chunks = (1, num_slices, x_sz, y_sz)
    print(f"Opening zarr at: {mask_fname}")
    masks_zarr = zarr.open(mask_fname, mode=mode,
                           shape=sz, chunks=chunks, dtype=np.uint16,
                           fill_value=0,
                           synchronizer=zarr.ThreadSynchronizer())
    return masks_zarr


def segment_and_save3d(i, i_volume, masks_zarr,
                       sd_model, verbose, video_dat, keras_lock=None, read_lock=None):
    volume = video_dat[i_volume, ...]
    # volume = _get_and_prepare_volume(i_volume, num_slices, preprocessing_settings, video_path, read_lock=read_lock)
    if keras_lock is None:
        final_masks = segment_with_stardist_3d(volume, sd_model, verbose=verbose - 1)
    else:
        with keras_lock:  # Keras is not thread-safe in the end
            final_masks = segment_with_stardist_3d(volume, sd_model, verbose=verbose - 1)

    # save_masks_and_metadata(final_masks, i, i_volume, masks_zarr, metadata, volume)
    masks_zarr[i, :, :, :] = final_masks


def segment_and_save2d(i,
                       i_volume,
                       masks_zarr,
                       opt_postprocessing,
                       zero_out_borders,
<<<<<<< HEAD
                       sd_model,
                       verbose,
                       video_dat,
                       keras_lock=None,
                       read_lock=None):
    volume = video_dat[i_volume, ...]
=======
                       all_bounding_boxes,
                       sd_model, verbose, video_dat, keras_lock=None, read_lock=None):
    volume = get_volume_using_bbox(all_bounding_boxes, i_volume, video_dat)
>>>>>>> 3a58c99e
    if keras_lock is None:
        segmented_masks = segment_with_stardist_2d(volume, sd_model, zero_out_borders, verbose=verbose - 1)
    else:
        with keras_lock:  # Keras is not thread-safe in the end
            segmented_masks = segment_with_stardist_2d(volume, sd_model, zero_out_borders, verbose=verbose - 1)

    final_masks = perform_post_processing_2d(segmented_masks,
                                             volume,
                                             **opt_postprocessing,
                                             verbose=verbose - 1)
<<<<<<< HEAD
    masks_zarr[i, :, :, :] = final_masks

=======
    save_volume_using_bbox(all_bounding_boxes, final_masks, i, i_volume, masks_zarr)


def save_volume_using_bbox(all_bounding_boxes, final_masks, i, i_volume, masks_zarr):
    if all_bounding_boxes is None:
        masks_zarr[i, :, :, :] = final_masks
    else:
        bbox = all_bounding_boxes[i_volume]
        masks_zarr[i, :, bbox[0]:bbox[2], bbox[1]:bbox[3]] = final_masks

>>>>>>> 3a58c99e

def _get_and_prepare_volume(i, num_slices, preprocessing_settings, video_path, read_lock=None):
    # use get single volume function from charlie
    import_opt = {'which_vol': i, 'num_slices': num_slices, 'alpha': 1.0, 'dtype': 'uint16'}
    if read_lock is None:
        volume = get_single_volume(video_path, **import_opt)
    else:
        with read_lock:
            volume = get_single_volume(video_path, **import_opt)
    volume = perform_preprocessing(volume, preprocessing_settings)
    return volume


def save_masks_and_metadata(final_masks, i, i_volume, masks_zarr, metadata, volume):
    # Add masks to zarr file; automatically saves
    masks_zarr[i, :, :, :] = final_masks
    # metadata dictionary; also modified by reference
    meta_df = get_metadata_dictionary(final_masks, volume)
    metadata[i_volume] = meta_df


def perform_post_processing_2d(mask_array, img_volume, border_width_to_remove, to_remove_border=True,
                               upper_length_threshold=12, lower_length_threshold=3,
                               to_remove_dim_slices=False,
                               stitch_via_watershed=False,
<<<<<<< HEAD
                               to_remove_dim_pixels=False,
                               quantile_threshold=0.5,
                               minimum_object_size=30,
                               verbose=0):
=======
                               min_separation=0,
                               verbose=0,
                               DEBUG=False):
>>>>>>> 3a58c99e
    """
    Performs some post-processing steps including: Splitting long neurons, removing short neurons and
    removing too large areas

    Parameters
    ----------
    mask_array : 3D numpy array
        array of segmented masks
    img_volume : 3D numpy array
        array of original image with brightness values
    border_width_to_remove : int
        within that distance to border, artefacts/masks will be removed
    to_remove_border : boolean
        if true, a certain width
    upper_length_threshold : int
        masks longer than this will be (tried to) split
    lower_length_threshold : int
        masks shorter than this will be removed
    to_remove_dim_slices : bool
        Before stitching, removes stardist segments that are too dim
    stitch_via_watershed : bool
        Default is False, which means stitching via bipartite matching and a lot of post-processing
    verbose : int
        flag for print statements. Increasing by 1, increase depth by 1

    Returns
    -------
    final_masks : 3D numpy array
        3D array of masks after post-processing

    """
    if verbose >= 1:
        print(f"Starting preprocessing with {len(np.unique(mask_array)) - 1} neurons")
        print("Note: not yet stitched in z")
    masks = post.remove_large_areas(mask_array, verbose=verbose)
    if to_remove_dim_slices:
        masks = post.remove_dim_slices(masks, img_volume, verbose=verbose)
    if verbose >= 1:
        print(f"After large area removal: {len(np.unique(masks)) - 1}")

    if not stitch_via_watershed:
        stitched_masks, intermediates = post.bipartite_stitching(masks, verbose=verbose)
        if verbose >= 1:
            print(f"After stitching: {len(np.unique(stitched_masks)) - 1}")
        neuron_lengths = post.get_neuron_lengths_dict(stitched_masks)

        # calculate brightnesses and their global Z-plane
        brightnesses, neuron_planes = post.calc_brightness(img_volume, stitched_masks, neuron_lengths)
        # split too long neurons
        current_global_neuron = len(neuron_lengths)
        split_masks, split_lengths, split_brightnesses, current_global_neuron, split_neuron_planes = \
            post.split_long_neurons(stitched_masks,
                                    neuron_lengths,
                                    brightnesses,
                                    current_global_neuron,
                                    upper_length_threshold,
                                    neuron_planes,
                                    min_separation,
                                    verbose=verbose - 1)
        if verbose >= 1:
            print(f"After splitting: {len(np.unique(split_masks)) - 1}")

        final_masks, final_neuron_lengths, final_brightness, final_neuron_planes, removed_neurons_list = \
            post.remove_short_neurons(split_masks,
                                      split_lengths,
                                      lower_length_threshold,
                                      split_brightnesses,
                                      split_neuron_planes)
        if verbose >= 1:
            print(f"After short neuron removal: {len(np.unique(final_masks)) - 1}")
    else:
        if verbose >= 1:
            print("Stitching using watershed")
        final_masks = post.stitch_via_watershed(masks, img_volume)

    if to_remove_dim_pixels:
        final_masks = post.remove_dim_pixels_using_quantile(final_masks, img_volume,
                                                            quantile_threshold=quantile_threshold)
        final_masks = skimage.morphology.remove_small_objects(final_masks, minimum_object_size, connectivity=1)
        final_masks = skimage.morphology.label(final_masks)

    if to_remove_border is True:
        final_masks = post.remove_border(final_masks, border_width_to_remove)

    if verbose >= 1:
        print(f"After border removal: {len(np.unique(final_masks))}")
        print("Postprocessing finished")

    if DEBUG:
        from DLC_for_WBFM.utils.projects.utils_debugging import shelve_full_workspace
        fname = 'stardist_2d_postprocessing.out'
        shelve_full_workspace(fname, list(dir()), locals())

    return final_masks


def perform_post_processing_3d(stitched_masks, img_volume, border_width_to_remove, to_remove_border=True,
                               upper_length_threshold=12, lower_length_threshold=3, verbose=0):
    """
    Performs post-processing of segmented masks. Includes: splitting long masks, removing large areas,
    removing short masks as well as removing artefacts close to the border

    Parameters
    ----------
    stitched_masks
        array of segmented masks
    img_volume : 3D numpy array
        array of original image with brightness values
    border_width_to_remove : int
        within that distance to border, artefacts/masks will be removed
    to_remove_border : boolean
        if true, a certain width
    upper_length_threshold : int
        masks longer than this will be (tried to) split
    lower_length_threshold : int
        masks shorter than this will be removed
    verbose : int
        flag for print statements. Increasing by 1, increases depth by 1

    Returns
    -------
    labels : 3D numpy array
        3D array of processed masks
    """

    stitched_masks = post.remove_large_areas(stitched_masks)
    neuron_lengths = post.get_neuron_lengths_dict(stitched_masks)

    # calculate brightnesses and their global Z-plane
    brightnesses, neuron_planes = post.calc_brightness(img_volume, stitched_masks, neuron_lengths, verbose=verbose - 1)
    # split too long neurons
    split_masks, split_lengths, split_brightnesses, current_global_neuron, split_neuron_planes = \
        post.split_long_neurons(stitched_masks,
                                neuron_lengths,
                                brightnesses,
                                len(neuron_lengths),
                                upper_length_threshold,
                                neuron_planes,
                                verbose=verbose - 1)

    # remove short neurons
    final_masks, final_neuron_lengths, final_brightness, final_neuron_planes, removed_neurons_list = \
        post.remove_short_neurons(split_masks,
                                  split_lengths,
                                  lower_length_threshold,
                                  split_brightnesses,
                                  split_neuron_planes)

    if to_remove_border is True:
        final_masks = post.remove_border(final_masks, border_width_to_remove)

    return final_masks


##
## Also just for metadata calculation
##

def recalculate_metadata_from_config(segment_cfg: config_file_with_project_context,
                                     project_cfg: dict,
                                     DEBUG=False):
    """

    Given a project that contains a segmentation, recalculate the metadata

    Parameters
    ----------
    _config : dict, loaded from project yaml file

    Returns
    -------
    Saves metadata.pickle to disk (within folder 1-segmentation)

    See also:
        segment_video_using_config_3d

    """

    frame_list, mask_fname, metadata_fname, num_frames, num_slices, stardist_model_name, verbose, video_path, _ = _unpack_config_file(
<<<<<<< HEAD
        segment_cfg, project_cfg)
=======
        _config, DEBUG)
>>>>>>> 3a58c99e

    masks_zarr = zarr.open(segment_cfg.get('output_masks', True))
    video_dat = zarr.open(video_path)

    if DEBUG:
        frame_list = frame_list[:2]

    calc_metadata_full_video(frame_list, masks_zarr, video_dat, metadata_fname)

<|MERGE_RESOLUTION|>--- conflicted
+++ resolved
@@ -1,14 +1,9 @@
 import threading
 from multiprocessing import Manager
 
-import skimage
 import stardist.models
-<<<<<<< HEAD
-from DLC_for_WBFM.utils.projects.utils_filepaths import config_file_with_project_context
-=======
 from DLC_for_WBFM.utils.preprocessing.bounding_boxes import bbox2ind
 
->>>>>>> 3a58c99e
 import segmentation.util.utils_postprocessing as post
 import numpy as np
 from tqdm import tqdm
@@ -69,13 +64,8 @@
         continue_from_frame += 1
         print(f"Continuing from frame {continue_from_frame}")
 
-    _segment_full_video_3d(frame_list, mask_fname, num_frames, verbose, video_dat,
+    _segment_full_video_3d(segment_cfg, frame_list, mask_fname, num_frames, verbose, video_dat,
                            segmentation_options, continue_from_frame)
-
-    if segment_cfg.config.get('self_path', None) is not None:
-        segment_cfg.update_on_disk()
-    if verbose >= 1:
-        print(f'Done with segmentation pipeline! Mask data saved at {mask_fname}')
 
     calc_metadata_full_video(frame_list, masks_zarr, video_dat, metadata_fname)
 
@@ -121,7 +111,7 @@
         pickle.dump(metadata, meta_save)
 
 
-def _segment_full_video_3d(frame_list: list, mask_fname: str, num_frames: int, verbose: int,
+def _segment_full_video_3d(_config: dict, frame_list: list, mask_fname: str, num_frames: int, verbose: int,
                            video_dat: zarr.Array,
                            opt: dict, continue_from_frame: int) -> None:
     # with tifffile.TiffFile(video_path) as video_stream:
@@ -144,18 +134,6 @@
                 future.result()
                 pbar.update(1)
 
-<<<<<<< HEAD
-    if verbose >= 1:
-        print(f'Done with segmentation pipeline! Mask data saved at {mask_fname}')
-
-
-def _unpack_config_file(segment_cfg, project_cfg):
-    cfg = project_cfg.config
-    # Initializing variables
-    start_volume = cfg['dataset_params']['start_volume']
-    num_frames = cfg['dataset_params']['num_frames']
-    num_slices = cfg['dataset_params']['num_slices']
-=======
     if _config.config.get('self_path', None) is not None:
         edit_config(_config.config['self_path'], _config.config)
     if verbose >= 1:
@@ -167,15 +145,13 @@
     num_frames = project_cfg.config['dataset_params']['num_frames']
     if DEBUG:
         num_frames = 1
->>>>>>> 3a58c99e
     frame_list = list(range(start_volume, start_volume + num_frames))
     video_path = segment_cfg.config['video_path']
-    output_folder = segment_cfg.resolve_relative_path('output_folder')
-    mask_fname, metadata_fname = get_output_fnames(video_path, num_frames, output_folder=output_folder)
+    mask_fname, metadata_fname = get_output_fnames(video_path, segment_cfg.config['output_folder'], num_frames)
     # Save settings
     segment_cfg.config['output_masks'] = mask_fname
     segment_cfg.config['output_metadata'] = metadata_fname
-    verbose = cfg['verbose']
+    verbose = project_cfg.config['verbose']
     stardist_model_name = segment_cfg.config['segmentation_params']['stardist_model_name']
     zero_out_borders = segment_cfg.config['segmentation_params']['zero_out_borders']
     # Preprocessing information
@@ -201,17 +177,9 @@
 
     See segment2d.py for parameter documentation
     """
-<<<<<<< HEAD
-    
-
-    frame_list, mask_fname, metadata_fname, num_frames, num_slices, stardist_model_name, verbose, video_path, zero_out_borders = _unpack_config_file(
-        segment_cfg, project_cfg)
-    opt_postprocessing = segment_cfg.config['postprocessing_params']  # Unique to 2d
-=======
 
     frame_list, mask_fname, metadata_fname, num_frames, stardist_model_name, verbose, video_path, zero_out_borders, all_bounding_boxes = _unpack_config_file(
         segment_cfg, project_cfg, DEBUG)
->>>>>>> 3a58c99e
 
     # Open the file
     if not video_path.endswith('.zarr'):
@@ -220,6 +188,7 @@
 
     sd_model = initialize_stardist_model(stardist_model_name, verbose)
     # Do first volume outside the parallelization loop to initialize keras and zarr
+    opt_postprocessing = segment_cfg.config['postprocessing_params']  # Unique to 2d
     if verbose > 1:
         print("Postprocessing settings: ")
         print(opt_postprocessing)
@@ -240,13 +209,8 @@
         continue_from_frame += 1
         print(f"Continuing from frame {continue_from_frame}")
 
-    _segment_full_video_2d(frame_list, mask_fname, num_frames, verbose, video_dat,
+    _segment_full_video_2d(segment_cfg, frame_list, mask_fname, num_frames, verbose, video_dat,
                            segmentation_options, continue_from_frame)
-
-    if segment_cfg.config.get('self_path', None) is not None:
-        segment_cfg.update_on_disk()
-    if verbose >= 1:
-        print(f'Done with segmentation pipeline! Mask data saved at {mask_fname}')
 
     # Same 2d and 3d
     calc_metadata_full_video(frame_list, masks_zarr, video_dat, metadata_fname)
@@ -261,7 +225,8 @@
     return sd_model
 
 
-def _segment_full_video_2d(frame_list: list, mask_fname: str, num_frames: int, verbose: int,
+def _segment_full_video_2d(segment_cfg: config_file_with_project_context,
+                           frame_list: list, mask_fname: str, num_frames: int, verbose: int,
                            video_dat: zarr.Array,
                            opt: dict, continue_from_frame: int) -> None:
 
@@ -281,6 +246,10 @@
             for future in concurrent.futures.as_completed(futures):
                 future.result()
                 pbar.update(1)
+
+    segment_cfg.update_on_disk()
+    if verbose >= 1:
+        print(f'Done with segmentation pipeline! Mask data saved at {mask_fname}')
 
 
 def _do_first_volume2d(frame_list: list, mask_fname: str, num_frames: int,
@@ -366,23 +335,11 @@
     masks_zarr[i, :, :, :] = final_masks
 
 
-def segment_and_save2d(i,
-                       i_volume,
-                       masks_zarr,
-                       opt_postprocessing,
+def segment_and_save2d(i, i_volume, masks_zarr, opt_postprocessing,
                        zero_out_borders,
-<<<<<<< HEAD
-                       sd_model,
-                       verbose,
-                       video_dat,
-                       keras_lock=None,
-                       read_lock=None):
-    volume = video_dat[i_volume, ...]
-=======
                        all_bounding_boxes,
                        sd_model, verbose, video_dat, keras_lock=None, read_lock=None):
     volume = get_volume_using_bbox(all_bounding_boxes, i_volume, video_dat)
->>>>>>> 3a58c99e
     if keras_lock is None:
         segmented_masks = segment_with_stardist_2d(volume, sd_model, zero_out_borders, verbose=verbose - 1)
     else:
@@ -393,10 +350,6 @@
                                              volume,
                                              **opt_postprocessing,
                                              verbose=verbose - 1)
-<<<<<<< HEAD
-    masks_zarr[i, :, :, :] = final_masks
-
-=======
     save_volume_using_bbox(all_bounding_boxes, final_masks, i, i_volume, masks_zarr)
 
 
@@ -407,7 +360,6 @@
         bbox = all_bounding_boxes[i_volume]
         masks_zarr[i, :, bbox[0]:bbox[2], bbox[1]:bbox[3]] = final_masks
 
->>>>>>> 3a58c99e
 
 def _get_and_prepare_volume(i, num_slices, preprocessing_settings, video_path, read_lock=None):
     # use get single volume function from charlie
@@ -433,16 +385,9 @@
                                upper_length_threshold=12, lower_length_threshold=3,
                                to_remove_dim_slices=False,
                                stitch_via_watershed=False,
-<<<<<<< HEAD
-                               to_remove_dim_pixels=False,
-                               quantile_threshold=0.5,
-                               minimum_object_size=30,
-                               verbose=0):
-=======
                                min_separation=0,
                                verbose=0,
                                DEBUG=False):
->>>>>>> 3a58c99e
     """
     Performs some post-processing steps including: Splitting long neurons, removing short neurons and
     removing too large areas
@@ -518,12 +463,6 @@
             print("Stitching using watershed")
         final_masks = post.stitch_via_watershed(masks, img_volume)
 
-    if to_remove_dim_pixels:
-        final_masks = post.remove_dim_pixels_using_quantile(final_masks, img_volume,
-                                                            quantile_threshold=quantile_threshold)
-        final_masks = skimage.morphology.remove_small_objects(final_masks, minimum_object_size, connectivity=1)
-        final_masks = skimage.morphology.label(final_masks)
-
     if to_remove_border is True:
         final_masks = post.remove_border(final_masks, border_width_to_remove)
 
@@ -601,9 +540,7 @@
 ## Also just for metadata calculation
 ##
 
-def recalculate_metadata_from_config(segment_cfg: config_file_with_project_context,
-                                     project_cfg: dict,
-                                     DEBUG=False):
+def recalculate_metadata_from_config(_config, DEBUG=False):
     """
 
     Given a project that contains a segmentation, recalculate the metadata
@@ -622,13 +559,9 @@
     """
 
     frame_list, mask_fname, metadata_fname, num_frames, num_slices, stardist_model_name, verbose, video_path, _ = _unpack_config_file(
-<<<<<<< HEAD
-        segment_cfg, project_cfg)
-=======
         _config, DEBUG)
->>>>>>> 3a58c99e
-
-    masks_zarr = zarr.open(segment_cfg.get('output_masks', True))
+
+    masks_zarr = zarr.open(_config['output']['masks'])
     video_dat = zarr.open(video_path)
 
     if DEBUG:
