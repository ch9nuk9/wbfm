import logging
import os
from dataclasses import dataclass
from typing import Union, List
import numpy as np
import pandas as pd
from tqdm.auto import tqdm

from wbfm.gui.utils.utils_gui import change_viewer_time_point
from wbfm.utils.neuron_matching.class_frame_pair import FramePair
import napari

from wbfm.utils.projects.utils_filenames import get_sequential_filename
from wbfm.utils.visualization.napari_from_config import napari_tracks_from_match_list, napari_labels_from_frames
from wbfm.utils.visualization.napari_utils import napari_labels_from_traces_dataframe, NapariPropertyHeatMapper


@dataclass
class NapariLayerInitializer:

    @staticmethod
    def napari_of_single_match(project_data,
                               pair,
                               which_matches='final_matches',
                               this_match: FramePair = None,
                               rigidly_align_volumetric_images=False,
                               min_confidence=0.0) -> napari.Viewer:
        if np.isscalar(pair):
            pair = (pair, pair+1)

        if this_match is None:
            this_match: FramePair = project_data.raw_matches[pair]

        t0, t1 = pair
        dat0, dat1 = project_data.red_data[t0, ...], project_data.red_data[t1, ...]
        seg0, seg1 = project_data.raw_segmentation[t0, ...], project_data.raw_segmentation[t1, ...]
        this_match.load_raw_data(dat0, dat1)
        if rigidly_align_volumetric_images:
            # Ensure that both point cloud and data have rotations
            this_match.preprocess_data(force_rotation=True)
            # Load the rotated versions
            n0_zxy = this_match.pts0_preprocessed  # May be rotated
            dat0 = this_match.dat0_preprocessed
        else:
            # Keep the non-rotated versions
            n0_zxy = this_match.pts0

        n1_zxy = this_match.pts1
        raw_red_data = np.stack([dat0, dat1])
        raw_seg_data = np.stack([seg0, seg1])
        # Scale to physical units
        z_to_xy_ratio = 1
        # z_to_xy_ratio = project_data.physical_unit_conversion.z_to_xy_ratio
        # n0_zxy[0, :] = z_to_xy_ratio * n0_zxy[0, :]
        # n1_zxy[0, :] = z_to_xy_ratio * n1_zxy[0, :]

        list_of_matches = getattr(this_match, which_matches)
        list_of_matches = [m for m in list_of_matches if -1 not in m]
        list_of_matches = [m for m in list_of_matches if m[2] > min_confidence]

        all_tracks_list = napari_tracks_from_match_list(list_of_matches, n0_zxy, n1_zxy)

        v = napari.view_image(raw_red_data, ndisplay=3, scale=(1.0, z_to_xy_ratio, 1.0, 1.0))
        v.add_labels(raw_seg_data, scale=(1.0, z_to_xy_ratio, 1.0, 1.0), visible=False)

        # This should not remember the original time point
        df = project_data.final_tracks.loc[[t0], :].set_index(pd.Index([0]))
        options = napari_labels_from_traces_dataframe(df, z_to_xy_ratio=z_to_xy_ratio)
        options['name'] = 'n0_final_id'
        options['n_dimensional'] = True
        v.add_points(**options)

        # This should not remember the original time point
        df = project_data.final_tracks.loc[[t1], :].set_index(pd.Index([0]))
        options = napari_labels_from_traces_dataframe(df, z_to_xy_ratio=z_to_xy_ratio)
        options['name'] = 'n1_final_id'
        options['text']['color'] = 'green'
        options['n_dimensional'] = True
        options['symbol'] = 'x'
        v.add_points(**options)
        # v.add_points(n0_zxy, size=3, face_color='green', symbol='x', n_dimensional=True)
        # v.add_points(n1_zxy, size=3, face_color='blue', symbol='o', n_dimensional=True)
        v.add_tracks(all_tracks_list, head_length=2, name=which_matches)

        # Add text overlay; temporarily change the neuron locations on the frame
        original_zxy = this_match.frame0.neuron_locs
        this_match.frame0.neuron_locs = n0_zxy
        frames = {0: this_match.frame0, 1: this_match.frame1}
        options = napari_labels_from_frames(frames, num_frames=2, to_flip_zxy=False)
        options['name'] = "Neuron ID in list"
        v.add_points(**options)
        this_match.frame0.neuron_locs = original_zxy

        return v

    @staticmethod
    def add_layers_to_viewer(project_data, viewer=None, which_layers: Union[str, List[str]] = 'all',
                             to_remove_flyback=False, check_if_layers_exist=False,
                             dask_for_segmentation=True, force_all_visible=False):
        if viewer is None:
            viewer = napari.Viewer(ndisplay=3)
        if which_layers == 'all':
            which_layers = ['Red data', 'Green data', 'Raw segmentation', 'Colored segmentation',
                            'Neuron IDs', 'Intermediate global IDs']
        if check_if_layers_exist:
            # NOTE: only works if the layer names are the same as these convinience names
            new_layers = set(which_layers) - set([layer.name for layer in viewer.layers])
            which_layers = list(new_layers)

        project_data.logger.info(f"Finished loading data, adding following layers: {which_layers}")
        z_to_xy_ratio = project_data.physical_unit_conversion.z_to_xy_ratio
        if to_remove_flyback:
            clipping_list = [{'position': [2*z_to_xy_ratio, 0, 0], 'normal': [1, 0, 0], 'enabled': True}]
        else:
            clipping_list = []

        if 'Red data' in which_layers:
            viewer.add_image(project_data.red_data, name="Red data", opacity=0.5, colormap='PiYG',
                             contrast_limits=[0, 2*np.max(project_data.red_data[0])],
                             scale=(1.0, z_to_xy_ratio, 1.0, 1.0),
                             experimental_clipping_planes=clipping_list)
        if 'Green data' in which_layers:
            visibility = force_all_visible
            viewer.add_image(project_data.green_data, name="Green data", opacity=0.5, colormap='green',
                             visible=visibility,
                             contrast_limits=[0, 2*np.max(project_data.green_data[0])],
                             scale=(1.0, z_to_xy_ratio, 1.0, 1.0),
                             experimental_clipping_planes=clipping_list)
        if 'Raw segmentation' in which_layers:
            visibility = force_all_visible
            seg_array = project_data.raw_segmentation
            viewer.add_labels(seg_array, name="Raw segmentation",
                              scale=(1.0, z_to_xy_ratio, 1.0, 1.0), opacity=0.8, visible=visibility,
                              rendering='translucent')
        if 'Colored segmentation' in which_layers and project_data.segmentation is not None:
            visibility = force_all_visible
            viewer.add_labels(project_data.segmentation, name="Colored segmentation",
                              scale=(1.0, z_to_xy_ratio, 1.0, 1.0), opacity=0.4, visible=force_all_visible)

        # Add a text overlay
        if 'Neuron IDs' in which_layers:
            df = project_data.red_traces
            options = napari_labels_from_traces_dataframe(df, z_to_xy_ratio=z_to_xy_ratio)
            options['visible'] = force_all_visible
            viewer.add_points(**options)

        if 'GT IDs' in which_layers:
            # Not added by default!
            df = project_data.final_tracks
            neurons_that_are_finished = project_data.finished_neuron_names
            neuron_name_dict = {name: f"GT_{name.split('_')[1]}" for name in neurons_that_are_finished}
            options = napari_labels_from_traces_dataframe(df, z_to_xy_ratio=z_to_xy_ratio,
                                                          neuron_name_dict=neuron_name_dict)
            options['name'] = 'GT IDs'
            options['text']['color'] = 'red'
            options['visible'] = force_all_visible
            viewer.add_points(**options)

        if 'Intermediate global IDs' in which_layers and project_data.intermediate_global_tracks is not None:
            df = project_data.intermediate_global_tracks
            options = napari_labels_from_traces_dataframe(df, z_to_xy_ratio=z_to_xy_ratio)
            options['name'] = 'Intermediate global IDs'
            options['text']['color'] = 'green'
            options['visible'] = force_all_visible
            viewer.add_points(**options)

        # Special layers from the heatmapper class
<<<<<<< HEAD
        try:
            heat_mapper = NapariPropertyHeatMapper(project_data.red_traces, project_data.green_traces,curvature_fluorescence_fps = project_data.worm_posture_class.curvature_fluorescence_fps.iloc[0:project_data.red_traces["neuron_001"].shape[0],])
        except Exception as exc:
            print(exc)
            heat_mapper = NapariPropertyHeatMapper(project_data.red_traces, project_data.green_traces)
=======
>>>>>>> 6df7ed56
        for layer_tuple in which_layers:
            test_neuron = project_data.neuron_names[0]
            num_frames = project_data.red_traces[test_neuron].shape[0]
            if project_data.worm_posture_class.curvature_fluorescence_fps is not None:
                curvature = project_data.worm_posture_class.curvature_fluorescence_fps.iloc[0:num_frames]
            else:
                curvature = None
            heat_mapper = NapariPropertyHeatMapper(project_data.red_traces, project_data.green_traces,
                                                   curvature_fluorescence_fps=curvature)

            if not isinstance(layer_tuple, tuple):
                continue
            elif 'heatmap' not in layer_tuple:
                logging.warning(f"Skipping tuple: {layer_tuple}")
                continue
            else:
                layer_name = layer_tuple[1]

            prop_dict = getattr(heat_mapper, layer_name)()
            # Note: this layer must be visible for the prop_dict to work correctly
            _layer = viewer.add_labels(project_data.segmentation, name=layer_name,
                                       scale=(1.0, z_to_xy_ratio, 1.0, 1.0),
                                       opacity=0.4, visible=True, rendering='translucent')
            _layer.color = prop_dict
            _layer.color_mode = 'direct'

        project_data.logger.debug(f"Finished adding layers {which_layers}")

        return viewer


def take_screenshot_using_project(project_data, additional_layers: List[list], base_layers=None, t_target=None, **kwargs):
    """
    Example:
    additional_layers = [[('heatmap', 'count_nonnan')],
                         [('heatmap', 'std_of_green')],
                         [('heatmap', 'std_of_red')],
                         [('heatmap', 'max_of_green')],
                         [('heatmap', 'max_of_red')],
                         [('heatmap', 'max_of_ratio')],
                         [('heatmap', 'std_of_ratio')]]
    base_layers = ['Red data', 'Neuron IDs']

    take_screenshot_using_project(project_data, base_layers=base_layers, additional_layers=additional_layers)


    See NapariLayerInitializer().add_layers_to_viewer for valid layer names

    Parameters
    ----------
    project_data
    additional_layers
    base_layers
    t_target
    kwargs

    Returns
    -------

    """
    if t_target is None:
        tracking_cfg = project_data.project_config.get_tracking_config()
        t_target = tracking_cfg.config['final_3d_tracks']['template_time_point']
    if base_layers is None:
        base_layers = ['Red data']

    viewer = NapariLayerInitializer().add_layers_to_viewer(project_data, which_layers=base_layers,
                                                           force_all_visible=True, **kwargs)
    change_viewer_time_point(viewer, t_target=t_target)
    for layer in tqdm(additional_layers):
        if not isinstance(layer, list):
            layer = [layer]
        NapariLayerInitializer().add_layers_to_viewer(project_data, viewer=viewer, which_layers=layer,
                                                      force_all_visible=True, **kwargs)

        # For the output name, assume I'm only adding one layer type over the base layer
        output_folder = project_data.project_config.get_visualization_dir()
        layer_name = layer[0]
        if isinstance(layer_name, tuple):
            layer_name = layer_name[1]
        fname = os.path.join(output_folder, f'{layer_name}.png')
        fname = get_sequential_filename(fname)
        viewer.screenshot(path=fname)

        viewer.layers.remove(layer_name)<|MERGE_RESOLUTION|>--- conflicted
+++ resolved
@@ -165,14 +165,12 @@
             viewer.add_points(**options)
 
         # Special layers from the heatmapper class
-<<<<<<< HEAD
         try:
             heat_mapper = NapariPropertyHeatMapper(project_data.red_traces, project_data.green_traces,curvature_fluorescence_fps = project_data.worm_posture_class.curvature_fluorescence_fps.iloc[0:project_data.red_traces["neuron_001"].shape[0],])
         except Exception as exc:
             print(exc)
             heat_mapper = NapariPropertyHeatMapper(project_data.red_traces, project_data.green_traces)
-=======
->>>>>>> 6df7ed56
+
         for layer_tuple in which_layers:
             test_neuron = project_data.neuron_names[0]
             num_frames = project_data.red_traces[test_neuron].shape[0]
